--- conflicted
+++ resolved
@@ -6,19 +6,7 @@
 import { fetchNews } from "./news";
 import { hardMapSymbol, toTimeframe, TF, TIMEFRAME_FALLBACKS } from "./normalize";
 
-<<<<<<< HEAD
-import { getCurrentPrice } from './price';
-import { get_ohlc as fetchOhlc } from './ohlc';
-import { compute_trading_signal as computeSignal } from './compute_trading_signal';
-import { hardMapSymbol, toTimeframe, TF } from './normalize';
-import { searchNews } from './news';
-import OpenAI from "openai";
-
-
-const openai = new OpenAI({ apiKey: process.env.OPENAI_API_KEY! });
-=======
 type ToolPayload = { text: string } | SignalPayload | Record<string, unknown>;
->>>>>>> 39d57513
 
 function detectLang(text?: string) {
   if (text && /[\u0600-\u06FF]/.test(text)) return "ar";
@@ -123,40 +111,6 @@
   throw lastError instanceof Error ? lastError : new Error("signal_unavailable");
 }
 
-<<<<<<< HEAD
-// Tool: about_liirat_knowledge (uses Responses + file_search)
-export async function about_liirat_knowledge(
-  query: string,
-  lang: "ar" | "en" = "ar"
-): Promise<{ text: string }> {
-  try {
-    console.log("[AGENT_TOOL] about_liirat_knowledge called:", { query, lang });
-
-    const vs = process.env.OPENAI_VECTOR_STORE_ID;
-    if (!vs) throw new Error("OPENAI_VECTOR_STORE_ID is missing");
-
-    const sys =
-      lang === "ar"
-        ? "أجب في سطر أو سطرين فقط وبالاعتماد على ملفات ليرات حصراً. لا تضف معلومات من خارج الملفات."
-        : "Answer in 1–2 short lines using ONLY Liirat files. Do not add any outside facts.";
-
-    const resp = await openai.responses.create({
-      model: "gpt-4o-mini",
-      input: [
-        { role: "system", content: sys },
-        { role: "user", content: query }
-      ],
-      tools: [{ type: "file_search", vector_store_ids: [vs] }],
-      max_output_tokens: 160
-    });
-
-    const text = (resp.output_text || "").trim();
-    return { text: text || (lang === "ar" ? "لا توجد معلومة في ملفات ليرات." : "No info found in Liirat files.") };
-  } catch (error) {
-    console.error("[AGENT_TOOL] about_liirat_knowledge error:", error);
-    const msg = error instanceof Error ? error.message : String(error);
-    return { text: (lang === "ar" ? "خطأ في جلب المعلومات: " : "Error: ") + msg };
-=======
 export async function compute_trading_signal(symbol: string, timeframe: string): Promise<ToolPayload> {
   const mappedSymbol = hardMapSymbol(symbol);
   if (!mappedSymbol) {
@@ -170,7 +124,6 @@
   const vectorStore = process.env.OPENAI_VECTOR_STORE_ID;
   if (!vectorStore) {
     throw new Error("missing_vector_store");
->>>>>>> 39d57513
   }
   const language = lang || detectLang(query);
   const response = await openai.responses.create({
