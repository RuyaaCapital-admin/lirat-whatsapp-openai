// src/tools/agentTools.ts
import { openai } from "../lib/openai";
import { getCurrentPrice } from "./price";
import { get_ohlc as fetchOhlc, OhlcError, OhlcResult } from "./ohlc";
import { buildSignalFromSeries, SignalPayload } from "./compute_trading_signal";
import { fetchNews } from "./news";
import { hardMapSymbol, toTimeframe, TF, TIMEFRAME_FALLBACKS } from "./normalize";

<<<<<<< HEAD
type ToolPayload = { text: string } | SignalPayload | Record<string, unknown>;
=======
import { getCurrentPrice } from './price';
import { get_ohlc as fetchOhlc } from './ohlc';
import { compute_trading_signal as computeSignal } from './compute_trading_signal';
import { hardMapSymbol, toTimeframe, TF } from './normalize';
import { searchNews } from './news';
import OpenAI from "openai";


const openai = new OpenAI({ apiKey: process.env.OPENAI_API_KEY! });
>>>>>>> d95cecd4

function detectLang(text?: string) {
  if (text && /[\u0600-\u06FF]/.test(text)) return "ar";
  return "en";
}

function formatPriceOutput(symbol: string, price: number, time: string | number | null, source: string) {
  let timeValue: string;
  if (typeof time === "number") {
    const date = new Date(time * (time > 10_000_000_000 ? 1 : 1000));
    const iso = date.toISOString();
    timeValue = `${iso.slice(0, 10)} ${iso.slice(11, 16)} UTC`;
  } else if (typeof time === "string") {
    const parsed = new Date(time);
    if (!Number.isNaN(parsed.getTime())) {
      const iso = parsed.toISOString();
      timeValue = `${iso.slice(0, 10)} ${iso.slice(11, 16)} UTC`;
    } else {
      timeValue = `${new Date().toISOString().slice(0, 16)} UTC`;
    }
  } else {
    timeValue = `${new Date().toISOString().slice(0, 16)} UTC`;
  }
  return `Time (UTC): ${timeValue}\nSymbol: ${symbol.toUpperCase()}\nPrice: ${price}\nSource: ${source}`;
}

function responseText(response: any) {
  if (!response) return "";
  if (typeof response.output_text === "string" && response.output_text.trim()) {
    return response.output_text.trim();
  }
  const output = response.output;
  if (Array.isArray(output)) {
    const chunks = output
      .flatMap((item: any) => (Array.isArray(item.content) ? item.content : item.content ? [item.content] : []))
      .map((c: any) => (typeof c === "string" ? c : c?.text ?? ""))
      .filter(Boolean);
    return chunks.join("\n").trim();
  }
  return "";
}

export async function get_price(symbol: string, timeframe?: string): Promise<ToolPayload> {
  const mappedSymbol = hardMapSymbol(symbol);
  if (!mappedSymbol) {
    throw new Error(`invalid_symbol:${symbol}`);
  }
  const price = await getCurrentPrice(mappedSymbol);
  const text = formatPriceOutput(mappedSymbol, price.price, price.time ?? null, price.source);
  return { text };
}

export async function get_ohlc(symbol: string, timeframe: string, limit = 200): Promise<ToolPayload> {
  const mappedSymbol = hardMapSymbol(symbol);
  if (!mappedSymbol) {
    throw new Error(`invalid_symbol:${symbol}`);
  }
  const tf = toTimeframe(timeframe) as TF;
  try {
    const data = await fetchOhlc(mappedSymbol, tf, Math.max(50, Math.min(limit, 400)));
    return {
      candles: data.candles,
      lastClosed: data.lastClosed,
      timeframe: data.timeframe,
      source: data.source,
    };
  } catch (error) {
    if (error instanceof OhlcError && error.code === "NO_DATA_FOR_INTERVAL") {
      return { code: error.code, timeframe: tf };
    }
    throw error;
  }
}

async function computeWithFallback(symbol: string, requested: TF): Promise<SignalPayload> {
  const ladder = [requested, ...TIMEFRAME_FALLBACKS[requested]];
  let lastError: unknown;
  for (const tf of ladder) {
    try {
      const series: OhlcResult = await fetchOhlc(symbol, tf, 320);
      if (tf !== requested) {
        console.info("[TF] ladder", { symbol, requested, used: tf, lastClosed: series.lastClosed.t });
      }
      const payload = buildSignalFromSeries(symbol, tf, series);
      console.info("[SIGNAL] resolved", {
        symbol,
        requested,
        used: tf,
        timeUTC: payload.timeUTC,
        signal: payload.signal,
      });
      return { ...payload, interval: tf };
    } catch (error) {
      if (error instanceof OhlcError && error.code === "NO_DATA_FOR_INTERVAL") {
        console.warn("[TF] no data", { symbol, requested, attempted: tf });
        lastError = error;
        continue;
      }
      throw error;
    }
  }
  throw lastError instanceof Error ? lastError : new Error("signal_unavailable");
}

<<<<<<< HEAD
export async function compute_trading_signal(symbol: string, timeframe: string): Promise<ToolPayload> {
  const mappedSymbol = hardMapSymbol(symbol);
  if (!mappedSymbol) {
    throw new Error(`invalid_symbol:${symbol}`);
  }
  const tf = toTimeframe(timeframe) as TF;
  return computeWithFallback(mappedSymbol, tf);
}

export async function about_liirat_knowledge(query: string, lang?: string): Promise<ToolPayload> {
  const vectorStore = process.env.OPENAI_VECTOR_STORE_ID;
  if (!vectorStore) {
    throw new Error("missing_vector_store");
=======
// Tool: about_liirat_knowledge (uses Responses + file_search)
export async function about_liirat_knowledge(
  query: string,
  lang: "ar" | "en" = "ar"
): Promise<{ text: string }> {
  try {
    console.log("[AGENT_TOOL] about_liirat_knowledge called:", { query, lang });

    const vs = process.env.OPENAI_VECTOR_STORE_ID;
    if (!vs) throw new Error("OPENAI_VECTOR_STORE_ID is missing");

    const sys =
      lang === "ar"
        ? "أجب في سطر أو سطرين فقط وبالاعتماد على ملفات ليرات حصراً. لا تضف معلومات من خارج الملفات."
        : "Answer in 1–2 short lines using ONLY Liirat files. Do not add any outside facts.";

    const resp = await openai.responses.create({
      model: "gpt-4o-mini",
      input: [
        { role: "system", content: sys },
        { role: "user", content: query }
      ],
      tools: [{ type: "file_search", vector_store_ids: [vs] }],
      max_output_tokens: 160
    });

    const text = (resp.output_text || "").trim();
    return { text: text || (lang === "ar" ? "لا توجد معلومة في ملفات ليرات." : "No info found in Liirat files.") };
  } catch (error) {
    console.error("[AGENT_TOOL] about_liirat_knowledge error:", error);
    const msg = error instanceof Error ? error.message : String(error);
    return { text: (lang === "ar" ? "خطأ في جلب المعلومات: " : "Error: ") + msg };
>>>>>>> d95cecd4
  }
  const language = lang || detectLang(query);
  const response = await openai.responses.create({
    model: "gpt-4.1-mini",
    input: [
      {
        role: "system",
        content: [{ type: "input_text", text: `أجب عن أسئلة ليرات بالاعتماد على الملفات الداخلية فقط. اجعل الإجابة من سطر واحد أو سطرين بحد أقصى.` }],
      },
      {
        role: "user",
        content: [{ type: "input_text", text: query }],
      },
    ],
    tools: [{ type: "file_search", vector_store_ids: [vectorStore] }],
    max_output_tokens: 400,
  });
  let text = responseText(response);
  if (!text) {
    throw new Error("empty_knowledge_response");
  }
  if (language === "en") {
    text = text.replace(/\s+/g, " ").trim();
  }
  return { text };
}

export async function search_web_news(query: string, lang = "en", count = 3): Promise<ToolPayload> {
  const language = lang === "ar" ? "ar" : "en";
  const safeCount = Math.max(1, Math.min(count, 5));
  const rows = await fetchNews(query, safeCount, language);
  return { text: JSON.stringify({ items: rows, lang: language }) };
}<|MERGE_RESOLUTION|>--- conflicted
+++ resolved
@@ -6,9 +6,9 @@
 import { fetchNews } from "./news";
 import { hardMapSymbol, toTimeframe, TF, TIMEFRAME_FALLBACKS } from "./normalize";
 
-<<<<<<< HEAD
+ codex/add-symbol-and-time_utc-to-signal-payload
 type ToolPayload = { text: string } | SignalPayload | Record<string, unknown>;
-=======
+
 import { getCurrentPrice } from './price';
 import { get_ohlc as fetchOhlc } from './ohlc';
 import { compute_trading_signal as computeSignal } from './compute_trading_signal';
@@ -18,7 +18,7 @@
 
 
 const openai = new OpenAI({ apiKey: process.env.OPENAI_API_KEY! });
->>>>>>> d95cecd4
+ main
 
 function detectLang(text?: string) {
   if (text && /[\u0600-\u06FF]/.test(text)) return "ar";
@@ -123,7 +123,7 @@
   throw lastError instanceof Error ? lastError : new Error("signal_unavailable");
 }
 
-<<<<<<< HEAD
+ codex/add-symbol-and-time_utc-to-signal-payload
 export async function compute_trading_signal(symbol: string, timeframe: string): Promise<ToolPayload> {
   const mappedSymbol = hardMapSymbol(symbol);
   if (!mappedSymbol) {
@@ -137,7 +137,7 @@
   const vectorStore = process.env.OPENAI_VECTOR_STORE_ID;
   if (!vectorStore) {
     throw new Error("missing_vector_store");
-=======
+
 // Tool: about_liirat_knowledge (uses Responses + file_search)
 export async function about_liirat_knowledge(
   query: string,
@@ -170,7 +170,7 @@
     console.error("[AGENT_TOOL] about_liirat_knowledge error:", error);
     const msg = error instanceof Error ? error.message : String(error);
     return { text: (lang === "ar" ? "خطأ في جلب المعلومات: " : "Error: ") + msg };
->>>>>>> d95cecd4
+ main
   }
   const language = lang || detectLang(query);
   const response = await openai.responses.create({
