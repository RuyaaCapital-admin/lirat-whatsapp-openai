import { TF } from "./normalize";
import { get_ohlc, Candle, OhlcResult, OhlcSource } from "./ohlc";

export interface SignalPayload extends Record<string, unknown> {
  signal: "BUY" | "SELL" | "NEUTRAL";
  entry: number | null;
  sl: number | null;
  tp1: number | null;
  tp2: number | null;
  timeUTC: string;
  symbol: string;
  interval: TF;
}

function ema(values: number[], period: number) {
  const weight = 2 / (period + 1);
  let current = values.slice(0, period).reduce((acc, value) => acc + value, 0) / period;
  for (let i = period; i < values.length; i += 1) {
    current = values[i] * weight + current * (1 - weight);
  }
  return current;
}

function rsi(values: number[], period = 14) {
  let gains = 0;
  let losses = 0;
  for (let i = 1; i <= period; i += 1) {
    const delta = values[i] - values[i - 1];
    gains += Math.max(delta, 0);
    losses += Math.max(-delta, 0);
  }
  gains /= period;
  losses = losses || 1e-12;
  let rs = gains / losses;
  let result = 100 - 100 / (1 + rs);
  for (let i = period + 1; i < values.length; i += 1) {
    const delta = values[i] - values[i - 1];
    const gain = Math.max(delta, 0);
    const loss = Math.max(-delta, 0);
    gains = (gains * (period - 1) + gain) / period;
    losses = (losses * (period - 1) + loss) / period || 1e-12;
    rs = gains / losses;
    result = 100 - 100 / (1 + rs);
  }
  return result;
}

function macd(values: number[]) {
  // Calculate EMA arrays for fast and slow periods
  const calculateEMA = (period: number) => {
    const emaValues: number[] = [];
    const weight = 2 / (period + 1);
    
    // Initialize with SMA for the first period values
    let sum = 0;
    for (let i = 0; i < period && i < values.length; i++) {
      sum += values[i];
    }
    emaValues.push(sum / Math.min(period, values.length));
    
    // Calculate EMA for remaining values
    for (let i = period; i < values.length; i++) {
      const ema = values[i] * weight + emaValues[emaValues.length - 1] * (1 - weight);
      emaValues.push(ema);
    }
    
    return emaValues;
  };
  
  const fastEMA = calculateEMA(12);
  const slowEMA = calculateEMA(26);
  
  // Calculate MACD line (fast - slow)
  const macdValues: number[] = [];
  const minLength = Math.min(fastEMA.length, slowEMA.length);
  for (let i = 0; i < minLength; i++) {
    macdValues.push(fastEMA[i] - slowEMA[i]);
  }
  
  const macdValue = macdValues[macdValues.length - 1];
  const signal = ema(macdValues, 9);
  return { macd: macdValue, signal };
}

function atr14(highs: number[], lows: number[], closes: number[]) {
  const tr: number[] = [];
  for (let i = 1; i < highs.length; i += 1) {
    tr.push(Math.max(highs[i] - lows[i], Math.abs(highs[i] - closes[i - 1]), Math.abs(lows[i] - closes[i - 1])));
  }
  if (tr.length < 14) {
    return { value: NaN };
  }
  let avg = tr.slice(0, 14).reduce((acc, value) => acc + value, 0) / 14;
  for (let i = 14; i < tr.length; i += 1) {
    avg = (avg * 13 + tr[i]) / 14;
  }
  return { value: avg };
}

function toUtcString(timestamp: number) {
  const iso = new Date(timestamp).toISOString();
  return `${iso.slice(0, 10)} ${iso.slice(11, 16)} UTC`;
}

function round(value: number) {
  const abs = Math.abs(value);
  const decimals = abs >= 1000 ? 2 : abs >= 100 ? 3 : abs >= 1 ? 4 : 6;
  return Number(value.toFixed(decimals));
}

function normaliseSymbol(symbol: string) {
  return symbol.replace(/[^A-Za-z0-9]/g, "").toUpperCase();
}

function deriveLastClosed(candles: Candle[], timeframe: TF): Candle {
  const TF_TO_MS: Record<TF, number> = {
    "1m": 60_000,
    "5m": 5 * 60_000,
    "15m": 15 * 60_000,
    "30m": 30 * 60_000,
    "1h": 60 * 60_000,
    "4h": 4 * 60 * 60_000,
    "1d": 24 * 60 * 60_000,
  };
  
  const sorted = candles.slice().sort((a, b) => a.t - b.t);
  const tfMs = TF_TO_MS[timeframe] ?? 60 * 60_000;
  const now = Date.now();
  const last = sorted.at(-1) ?? null;
  const prev = sorted.at(-2) ?? null;
  
  if (!last || !isFiniteCandle(last)) {
    throw new Error("INVALID_CANDLES");
  }
  
  const candidate = now - last.t < tfMs * 0.5 ? prev : last;
  if (!candidate || !isFiniteCandle(candidate)) {
    throw new Error("NO_CLOSED_BAR");
  }
  
  return candidate;
}

function isFiniteCandle(value: Candle | null | undefined): value is Candle {
  if (!value) return false;
  return [value.o, value.h, value.l, value.c].every((x) => Number.isFinite(x));
}

export function buildSignalFromSeries(symbol: string, timeframe: TF, series: OhlcResult): SignalPayload {
  const candles = series.candles;
  if (!Array.isArray(candles) || candles.length < 3) {
    throw new Error("insufficient_ohlc");
  }
  const closes = candles.map((candle) => candle.c);
  const highs = candles.map((candle) => candle.h);
  const lows = candles.map((candle) => candle.l);
  const lastIndex = candles.findIndex((candle) => candle.t === series.lastClosed.t);
  const previous = lastIndex > 0 ? (candles[lastIndex - 1] as Candle | undefined) : undefined;
  if (!previous) {
    throw new Error("missing_previous_bar");
  }

  const ema20 = ema(closes, Math.min(20, closes.length));
  const ema50 = ema(closes, Math.min(50, closes.length));
  const rsiValue = rsi(closes, Math.min(14, closes.length - 1));
  const { macd: macdValue } = macd(closes);
  const { value: atrValue } = atr14(highs, lows, closes);

  let decision: SignalPayload["signal"] = "NEUTRAL";
  if (ema20 > ema50 && rsiValue >= 55 && macdValue > 0) decision = "BUY";
  if (ema20 < ema50 && rsiValue <= 45 && macdValue < 0) decision = "SELL";

  const close = series.lastClosed.c;
  const fallbackRisk = Math.max(close * 0.0015, Math.abs(close - previous.c) || 1);
  const risk = Number.isFinite(atrValue) && atrValue > 0 ? atrValue : fallbackRisk;

  const entry = round(close);
  const stopLoss = round(decision === "BUY" ? close - risk : decision === "SELL" ? close + risk : close);
  const takeProfit1 = round(decision === "BUY" ? close + risk : decision === "SELL" ? close - risk : close);
  const takeProfit2 = round(decision === "BUY" ? close + 2 * risk : decision === "SELL" ? close - 2 * risk : close);

  return {
    signal: decision,
    entry: decision === "NEUTRAL" ? null : entry,
    sl: decision === "NEUTRAL" ? null : stopLoss,
    tp1: decision === "NEUTRAL" ? null : takeProfit1,
    tp2: decision === "NEUTRAL" ? null : takeProfit2,
    timeUTC: toUtcString(series.lastClosed.t),
    symbol: normaliseSymbol(symbol),
    interval: timeframe,
  };
}

export async function compute_trading_signal(symbol: string, timeframe: TF, candles?: Candle[]): Promise<{ text: string }> {
  let data: OhlcResult;
  
  if (candles && candles.length > 0) {
    // Use provided candles
    const sorted = candles.slice().sort((a, b) => a.t - b.t);
<<<<<<< HEAD
=======
    
    // Real-time sanity checks for staleness
    const last = sorted[sorted.length - 1];
    const TF_TO_MS: Record<TF, number> = {
      "1m": 60_000,
      "5m": 5 * 60_000,
      "15m": 15 * 60_000,
      "30m": 30 * 60_000,
      "1h": 60 * 60_000,
      "4h": 4 * 60 * 60_000,
      "1d": 24 * 60 * 60_000,
    };
    const intervalMs = TF_TO_MS[timeframe] ?? 60 * 60_000;
    const lastTMs = last.t;
    
    if (Date.now() - lastTMs > 3 * intervalMs) {
      console.warn(`[STALE] Candles are stale for ${symbol} ${timeframe}, age: ${Math.round((Date.now() - lastTMs) / 1000)}s`);
      // Still proceed with stale data but mark it
    }
    
>>>>>>> f701e79f
    const lastClosed = deriveLastClosed(sorted, timeframe);
    data = {
      candles: sorted,
      lastClosed,
      timeframe,
      source: "PROVIDED" as OhlcSource
    };
  } else {
<<<<<<< HEAD
    // Fetch internally
=======
    // Fetch internally if no candles provided
>>>>>>> f701e79f
    data = await get_ohlc(symbol, timeframe);
  }
  
  const signal = buildSignalFromSeries(symbol, timeframe, data);
<<<<<<< HEAD
  return formatSignalOutput(signal);
}

function deriveLastClosed(candles: Candle[], timeframe: TF): Candle {
  const sorted = candles.slice().sort((a, b) => a.t - b.t);
  const tfMs = TF_TO_MS[timeframe] ?? 60 * 60_000;
  const now = Date.now();
  const last = sorted.at(-1) ?? null;
  const prev = sorted.at(-2) ?? null;
  if (!last || !isFiniteCandle(last)) {
    throw new Error("INVALID_CANDLES");
  }
  const candidate = now - last.t < tfMs * 0.5 ? prev : last;
  if (!candidate || !isFiniteCandle(candidate)) {
    throw new Error("NO_CLOSED_BAR");
  }
  if (now - candidate.t > tfMs * 6) {
    throw new Error("STALE_DATA");
  }
  return candidate;
}

function isFiniteCandle(value: Candle | null | undefined): value is Candle {
  if (!value) return false;
  return [value.o, value.h, value.l, value.c].every((x) => Number.isFinite(x));
}

const TF_TO_MS: Record<TF, number> = {
  "1m": 60_000,
  "5m": 5 * 60_000,
  "15m": 15 * 60_000,
  "30m": 30 * 60_000,
  "1h": 60 * 60_000,
  "4h": 4 * 60 * 60_000,
  "1d": 24 * 60 * 60_000,
};

function formatSignalOutput(signal: SignalPayload): { text: string } {
  const { signal: decision, entry, sl, tp1, tp2, timeUTC, symbol, interval } = signal;
  
  if (decision === "NEUTRAL") {
    return {
      text: `- SIGNAL: NEUTRAL — Time: ${timeUTC} (${interval}) — Symbol: ${symbol}`
    };
  }
  
  return {
    text: [
      `- Time: ${timeUTC}`,
      `- Symbol: ${symbol}`,
      `- SIGNAL: ${decision}`,
      `- Entry: ${entry}`,
      `- SL: ${sl}`,
      `- TP1: ${tp1} (R 1.0)`,
      `- TP2: ${tp2} (R 2.0)`
    ].join('\n')
  };
=======
  
  // Format output according to the specified format
  if (signal.signal === "NEUTRAL") {
    return {
      text: `- SIGNAL: NEUTRAL — Time: ${signal.timeUTC} (${signal.interval}) — Symbol: ${signal.symbol}`
    };
  } else {
    return {
      text: `- Time: ${signal.timeUTC}
- Symbol: ${signal.symbol}
- SIGNAL: ${signal.signal}
- Entry: ${signal.entry}
- SL: ${signal.sl}
- TP1: ${signal.tp1} (R 1.0)
- TP2: ${signal.tp2} (R 2.0)`
    };
  }
>>>>>>> f701e79f
}<|MERGE_RESOLUTION|>--- conflicted
+++ resolved
@@ -197,8 +197,8 @@
   if (candles && candles.length > 0) {
     // Use provided candles
     const sorted = candles.slice().sort((a, b) => a.t - b.t);
-<<<<<<< HEAD
-=======
+ main
+
     
     // Real-time sanity checks for staleness
     const last = sorted[sorted.length - 1];
@@ -219,7 +219,7 @@
       // Still proceed with stale data but mark it
     }
     
->>>>>>> f701e79f
+ codex/refactor-whatsapp-bot-into-stateful-agent
     const lastClosed = deriveLastClosed(sorted, timeframe);
     data = {
       candles: sorted,
@@ -228,16 +228,16 @@
       source: "PROVIDED" as OhlcSource
     };
   } else {
-<<<<<<< HEAD
+ main
     // Fetch internally
-=======
+
     // Fetch internally if no candles provided
->>>>>>> f701e79f
+ codex/refactor-whatsapp-bot-into-stateful-agent
     data = await get_ohlc(symbol, timeframe);
   }
   
   const signal = buildSignalFromSeries(symbol, timeframe, data);
-<<<<<<< HEAD
+main
   return formatSignalOutput(signal);
 }
 
@@ -295,7 +295,7 @@
       `- TP2: ${tp2} (R 2.0)`
     ].join('\n')
   };
-=======
+
   
   // Format output according to the specified format
   if (signal.signal === "NEUTRAL") {
@@ -313,5 +313,5 @@
 - TP2: ${signal.tp2} (R 2.0)`
     };
   }
->>>>>>> f701e79f
+ codex/refactor-whatsapp-bot-into-stateful-agent
 }